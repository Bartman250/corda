--- conflicted
+++ resolved
@@ -14,10 +14,6 @@
 import net.corda.core.internal.notary.UniquenessProvider.Result
 import net.corda.core.serialization.CordaSerializable
 import net.corda.core.utilities.contextLogger
-<<<<<<< HEAD
-=======
-import net.corda.core.utilities.seconds
->>>>>>> eeccdb02
 import org.slf4j.Logger
 import java.time.Duration
 
@@ -50,17 +46,6 @@
         val callingFlow = FlowLogic.currentTopLevel
                 ?: throw IllegalStateException("This method should be invoked in a flow context.")
 
-<<<<<<< HEAD
-=======
-        if (otherSideSession != null) {
-            val eta = uniquenessProvider.eta()
-            if (eta > 10.seconds && otherSideSession.getCounterpartyFlowInfo(true).flowVersion >= 4) {
-                log.info("eta: $eta")
-                otherSideSession.send(WaitTimeUpdate(eta.toMillis()/1000))
-            }
-        }
-
->>>>>>> eeccdb02
         val result = callingFlow.executeAsync(
                 CommitOperation(
                         this,
@@ -79,7 +64,6 @@
     }
 
     override fun getEstimatedWaitTime(): Duration = uniquenessProvider.eta()
-
 
     /**
      * Required for the flow to be able to suspend until the commit is complete.
